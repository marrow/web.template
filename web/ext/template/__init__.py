# encoding: utf-8

"""Template Rendering Extension

Rendering services for your application, extensions, and reusable components.

Context Additions: namespace, render()

Entry Points: marrow.templating


# Introduction

This extension provides a way for other components to ask for template files to be combined with data and rendered.

## Purpose

The template extension provides a mechanism to perform the following tasks:

* Render a template (defined by a path) using supplied data.

* Allow application controllers to return a template path and data to use as the primary response to a request.

These tasks are independent of each-other, allowing you to use the extension for whole-page generated responses or
even content generation for use by other subsystems, such as e-mail messages.


## Requirements

The only requirement for use is a template engine of your choice. We recommend
[`cinje`](https://github.com/marrow/cinje/) for maximize flexibility, functionality, and ease of use. A number of
engines are supported, however, such as [`tenjin`](http://www.kuwata-lab.com/tenjin/) or
[`mako`](http://www.makotemplates.org)


## Operation

During startup this extension registers a view to handle 2- and 3-tuples.

When preparing the context on each request this extension adds two variables: a `namespace` attribute access dictionary
and `render` function. The namespace can be extended to provide variables to every template being rendered (by default a variable
called web, representing the context itself, will be made available to templates) and the render function may be
overridden.

If a controller returns a 2- or 3-tuple in the form `(str, dict[, dict])` a template whose name is given by the
string value will be rendered with data from the first dictionary, with engine settings provided by an optional second
dictionary. If a controller running on Python 3 returns a dictionary and has a return value annotation, that
annotation will be used as per the first tuple element of a tuple return.


# Usage

Before any template engines may be utilized you must first activate this extension. To do so add, at a minimum, an
empty template section to your configuration's `application.extensions` section. An example of this in YAML, with all
other configuration directives omitted, would be the following three lines::

	application:
		extensions:
			template:

See the next section for the allowable template extension configuration directives.

Once your application is configured to process template return types you can return 2- or 3-tuples from within your
controllers. An example controller would be::

	class Controller(object):
		def hello(self, name="world"):
			return 'mako:myapp.templates.hello', dict(name=name)

If you have defined a default template engine that component of the template path may be omitted. For a full reference
of the allowable template references see the [marrow.templating
documentation](https://github.com/marrow/templating/#4-acceptable-path-references).


## Configuration

The following configuration directives are supported:

`default`
:   The default template engine to utilize if no engine is explicitly defined in the template path being rendered.
	Setting a default means you won't need to prefix all of your template paths with an engine, potentially saving a
	a lot of space.  Remember, if you are writing a reusable component, *always* prefix your template paths with an
	engine!

`path`
:   An optional path to base relative template paths on.  If you define a path here then relative templates (e.g.
	`mako:./welcome.html`) will be relative to that path.  Reusable components should never use relative paths.

`override`
:   A dictionary mapping template path prefixes to their replacements, or lists of replacements. This is an advanced
	feature described in greater detail later, in a section entitled [Overriding Template Selection](#).

A more complete templating configuration example would then be::

	application:
		extensions:
			template:
				default: mako
				path: /path/to/use/for/relative/templates
				override:
					web.app.blog: myblog


## Features for Python 3

Under Python 3 (and Python 2 with an appropriate decorator) you may hard-code the template path for your controllers
using [function annotations](http://www.python.org/dev/peps/pep-3107/). This is especially useful for controller
methods that always return serialized data such as JSON; for example::

	class Controller(object):
		def hello(self, name="world") -> 'json':
			return dict(hello=name)

You may also define a proper template name::

	class Controller(object):
		def hello(self, name="world") -> 'myapp.templates.hello':
			return dict(name=name)


# Extending

## Adding Engines

This extension relies on an external adapter package called
[`marrow.templating`](https://github.com/marrow/templating/) to provide a unified interface to disparate template
engines. In order to extend this system with support for additional template engines or serializers, please read the
[appropriate section of the `marrow.templating`
manual](https://github.com/marrow/templating/#5-extending-marrow-templating).


## Template Namespace

Extensions may extend the global template namespace by adding attributes to the `namespace` context attribute during
the `prepare` callback. Extensions that do this must declare that they depend on the `template` extension by adding it
to their `uses` or `needs` class attribute. If template services are not **required** (listed in `uses`, not `needs`)
access to the namespace context attribute must be armoured against namespace not being present.

Creating an extension for your application for the purpose of extending the template namespace is not unusual. Below
is an example minimal extension that adds the operator module to all templates::

	class ApplicationExtension(object):
		needs = ['template']
		
		def prepare(self, context):
			context.namespace.operator = __import__('operator')


## Overriding Template Selection

If you define an override mapping (whose values may be a string or list of strings) then templates for the given
namespace will search there first.  For example::

	return 'mako:web.app.blog.template.comment', dict()

With the following override::

	override:
		web.app: mysite
		web.app.blog: mysite.blog

The framework will try look for templates in this order:

* mysite.blog.template.comment

* mysite.template.comment

* web.app.blog.template.comment

Note that these overrides are prefix overrides; you can only replace from the beginning of the template path.  You can
also override the template engine: simply prefix your override value with the engine and a colon.  The deepest (most
specific) override is preferred over less-specific ones.


## Overriding Behaviour

Because the render function used internally by the template rendering extension is exposed via the context, as the
`render` attribute, you can both call it to render templates for use other than immediate return to the user and
override it with a function of your own.

Performing this task is accomplished just like extending the namespace: create an extension that defines a `prepare`
callback, and assign a new `render` attribute.  The original `render` function (not bound to the context) is available
via the following import:

	from web.ext.template.render import render

"""

# Standard Library Imports
from weakref import proxy
from functools import partial

# Third-Party Imports
from marrow.util.compat import basestring
from marrow.util.bunch import Bunch

# Local Imports
#from web.core.response import registry
from web.core.context import Context
from web.ext.template.handler import template_handler, annotated_template_handler
from web.ext.template import render


class TemplateExtension(object):
	uses = ['locale']
	provides = ['template']
	
	def __init__(self, default=None, path=None, override=None):
		"""Executed to configure the extension."""
		super(TemplateExtension, self).__init__()
		
		if default and not hasattr(render._render, default):
			raise ValueError('"{0}" is not a valid engine, perhaps you need to install an adapter?'.format(default))
		
		render._render.resolve.default = default
		render.render.path = path
		
		if override:
			override = dict(override)  # we want a copy as a plain dictionary
			
			# Ensure that all single values become one-element lists.
			# Greatly simplifies the per-request code.
			for key in override:
				value = override[key]
				if isinstance(value, basestring):
					override[key] = [value]
		
		render.render.overrides = override
	
	def start(self, context):
		"""Register the template response handler."""
		
		context.view.register(template_handler, tuple)
		context.view.register(annotated_template_handler, dict)
		
<<<<<<< HEAD
		context.namespace = Context()._promote('Namespace', instantiate=False)
=======
		context.render = render.render  # Expose the configured render function to the application.
		context.namespace = Context()._promote('Namespace')
>>>>>>> 395e1f68
		
	def prepare(self, context):
		context.namespace = context.namespace()
		context.namespace.web = proxy(context)
		context.render = partial(render.render, context)
		context.namespace.lookup = render._lookup<|MERGE_RESOLUTION|>--- conflicted
+++ resolved
@@ -233,12 +233,9 @@
 		context.view.register(template_handler, tuple)
 		context.view.register(annotated_template_handler, dict)
 		
-<<<<<<< HEAD
-		context.namespace = Context()._promote('Namespace', instantiate=False)
-=======
 		context.render = render.render  # Expose the configured render function to the application.
 		context.namespace = Context()._promote('Namespace')
->>>>>>> 395e1f68
+		context.namespace = Context()._promote('Namespace', instantiate=False)
 		
 	def prepare(self, context):
 		context.namespace = context.namespace()
